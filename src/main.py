import gymnasium
import numpy as np
import pandas as pd
import torch
from gymnasium.envs.registration import register
from stable_baselines3 import DDPG
from stable_baselines3.common.noise import NormalActionNoise
from stable_baselines3.common.callbacks import EvalCallback, CheckpointCallback
from stable_baselines3.common.monitor import Monitor
from simglucose.analysis.risk import risk_index  # type: ignore
from cmd_args import parse_args
import logging
from pathlib import Path
from stable_baselines3.common.evaluation import evaluate_policy
import matplotlib.pyplot as plt
<<<<<<< HEAD
from simglucose.analysis.report import report
=======
from gymnasium import Wrapper
import os
>>>>>>> a19c2c96

# Set up logging
logging.basicConfig(level=logging.INFO)
logger = logging.getLogger(__name__)


def get_default_patients():
    """Return a list of default patient names.
    """
    patients = []
    
    # Add adolescent patients (typically 001-010)
    for i in range(1, 11):
        patients.append(f"adolescent#{i:03d}")
    
    # Add adult patients (typically 001-010)
    for i in range(1, 11):
        patients.append(f"adult#{i:03d}")
    
    # Add child patients (typically 001-010)
    for i in range(1, 11):
        patients.append(f"child#{i:03d}")
    
    logger.info(f"Using {len(patients)} default patients")
    return patients


def custom_reward_fn(BG_last_hour):
    """Calculate the reward based on the risk index difference."""
    if len(BG_last_hour) < 2:
        return 0
    _, _, risk_current = risk_index([BG_last_hour[-1]], 1)
    _, _, risk_prev = risk_index([BG_last_hour[-2]], 1)
    return risk_current - risk_prev


class MultiPatientEnv(Wrapper):
    """Environment wrapper that cycles through multiple patients."""
    
    def __init__(self, patient_names, env_id, entry_point, max_episode_steps, reward_fun, seed=42, render_mode=None):
        """Initialize with a list of patient names."""
        self.patient_names = patient_names
        self.current_patient_idx = 0
        self.base_env_id = env_id
        self.entry_point = entry_point
        self.max_episode_steps = max_episode_steps
        self.reward_fun = reward_fun
        self.seed = seed
        self._render_mode = render_mode 
        
        # Register and create the first environment
        self._register_current_env()
        env = gymnasium.make(self.current_env_id, render_mode=self._render_mode, seed=self.seed)
        super().__init__(env)
        
        logger.info(f"Initialized MultiPatientEnv with {len(patient_names)} patients")
    
    def _register_current_env(self):
        """Register the environment with the current patient."""
        patient_name = self.patient_names[self.current_patient_idx]
        
        # Create a valid environment ID by replacing invalid characters
        # Convert patient name to be part of a valid env ID
        safe_patient_id = patient_name.replace('#', '_').replace('/', '_')
        
        # Parse the namespace and base name from the original ID
        if '/' in self.base_env_id:
            namespace, base_id = self.base_env_id.split('/')
            # Extract the version from the base ID (assuming it ends with -vX)
            if '-v' in base_id:
                base_name, version = base_id.rsplit('-v', 1)
                # Create a new valid ID
                self.current_env_id = f"{namespace}/{base_name}-{safe_patient_id}-v{version}"
            else:
                # If no version, just append the patient ID
                self.current_env_id = f"{namespace}/{base_id}-{safe_patient_id}"
        else:
            # No namespace, just base ID
            if '-v' in self.base_env_id:
                base_name, version = self.base_env_id.rsplit('-v', 1)
                self.current_env_id = f"{base_name}-{safe_patient_id}-v{version}"
            else:
                self.current_env_id = f"{self.base_env_id}-{safe_patient_id}"
        
        kwargs = {
            "patient_name": patient_name,
            "reward_fun": self.reward_fun
        }
        
        try:
            register(
                id=self.current_env_id,
                entry_point=self.entry_point,
                max_episode_steps=self.max_episode_steps,
                kwargs=kwargs
            )
            logger.info(f"Registered environment for patient: {patient_name} with ID: {self.current_env_id}")
        except gymnasium.error.Error:
            # If already registered, just use it
            logger.info(f"Using existing environment for patient: {patient_name} with ID: {self.current_env_id}")

def make_env(cfg, render_mode=None):
    """Create and return a gym environment wrapped with Monitor."""
    # First, register the base environment to ensure the namespace exists

    # Handle patient selection
    if cfg['env']['patient_name'] == 'all':
        patient_names = get_default_patients()
    elif isinstance(cfg['env']['patient_name'], list):
        patient_names = cfg['env']['patient_name']
    else:
        # For single patient, create a list with just that patient
        patient_names = [cfg['env']['patient_name']]
    
    # Create multi-patient environment (now works for both single and multiple patients)
    env = MultiPatientEnv(
        patient_names=patient_names,
        env_id=cfg['env']['id'],
        entry_point=cfg['env']['entry_point'],
        max_episode_steps=cfg['env']['max_episode_steps'],
        reward_fun=custom_reward_fn,
        seed=cfg["seed"],
        render_mode=render_mode
    )
    
    # Add monitoring wrapper
    log_dir = Path(cfg.get("monitor_log_dir", "monitor_logs/"))
    log_dir.mkdir(parents=True, exist_ok=True)
    env = Monitor(env, filename=str(log_dir))
    return env


def select_device(cfg):
    """Select device based on availability and configuration."""
    # Auto-detect if not provided in the config
    if 'device' in cfg and cfg['device']:
        device = cfg['device']
    else:
        if torch.cuda.is_available():
            device = "cuda"
        elif torch.backends.mps.is_available():
            device = "mps"
        else:
            device = "cpu"
    logger.info(f"Using device: {device}")
    # Update the config so that downstream functions use the correct device
    cfg['device'] = device
    return device


def train(cfg):
    """Training routine for the DDPG agent."""
    logger.info("Starting training...")
    env_config = cfg["env"]
    env = make_env(cfg, render_mode=None)

    n_actions = env.action_space.shape[-1]
    sigma = cfg["action_noise"]["sigma"]
    action_noise = NormalActionNoise(mean=np.zeros(n_actions), sigma=sigma * np.ones(n_actions))

    model_config = cfg["model"]
    model = DDPG(
        "MlpPolicy",
        env,
        action_noise=action_noise,
        verbose=1,
        device=cfg["device"],
        learning_rate=model_config["learning_rate"],
        buffer_size=model_config["buffer_size"],
        batch_size=model_config["batch_size"],
        gamma=model_config["gamma"],
        tensorboard_log=cfg["training"]["tensorboard_log"],
    )

    # Set up evaluation and checkpoint callbacks
    eval_env = make_env(cfg, render_mode=None)
    eval_callback = EvalCallback(
        eval_env,
        best_model_save_path=cfg["training"]["log_path"],
        log_path=cfg["training"]["log_path"],
        eval_freq=cfg["eval"]["eval_freq"],
        n_eval_episodes=cfg["eval"]["n_eval_episodes"],
    )
    checkpoint_callback = CheckpointCallback(
        save_freq=cfg["training"]["checkpoint_freq"],
        save_path=cfg["training"]["save_path"],
        name_prefix='ddpg_checkpoint',
    )

    # Start training
    model.learn(
        total_timesteps=cfg["training"]["total_timesteps"],
        callback=[eval_callback, checkpoint_callback]
    )

    # Save the trained model
    model_path = cfg.get("model_save_path", "ddpg_simglucose")
    model.save(model_path)
    logger.info(f"Model saved as '{model_path}'.")


def predict(cfg):
    """Prediction/inference routine for the trained DDPG agent."""
    logger.info("Starting prediction...")
    env = make_env(cfg, render_mode="human")
    try:
        model = DDPG.load(cfg.get("model_save_path", "ddpg_simglucose"), device=cfg["device"])
    except Exception as e:
        logger.error(f"Error loading model with model_save_path: {e}")
        return

    logger.info(f"Model loaded from '{cfg.get('model_save_path', 'ddpg_simglucose')}'.")
    print(env.reset(seed=cfg['seed']))
    observation, info = env.reset(seed=cfg["seed"])

    max_steps = cfg.get("predict_steps", 20)
    for t in range(max_steps):
        env.render()
        action, _ = model.predict(observation)
        observation, reward, terminated, truncated, info = env.step(action)
        logger.info(
            f"Step {t}: observation {observation}, reward {reward}, terminated {terminated}, truncated {truncated}, info {info}"
        )
        if terminated or truncated:
            logger.info("Episode finished after {} timesteps".format(t + 1))
            break
    history = env.show_history()
    history.to_csv(f'{cfg['predict']['save_path']}/{cfg['predict']['prefix']}.csv')
    # Close the environment
    env.close()

def analyze(cfg):
    path = Path(__file__).parent
    result_filenames = list(path.glob(
    f'{cfg['analyze']['files_path']}/*.csv'))
    patient_names = [f.stem for f in result_filenames]
    df = pd.concat(
            [pd.read_csv(str(f), index_col=0) for f in result_filenames],
            keys=patient_names)
    report(df, save_path=cfg['analyze']['save_path'])


def create_network_config(n_layers, hidden_units):
    return {
        "n_layers": n_layers,
        "hidden_units": hidden_units,
        "activation_fn": "relu"
    }


def evaluate_network(cfg, network_config):
    """Evaluate a specific network architecture."""
    logger.info(f"Evaluating network with {network_config['n_layers']} layers and {network_config['hidden_units']} units")
    
    # Create environment
    env = make_env(cfg, render_mode=None)
    eval_env = make_env(cfg, render_mode=None)
    
    # Setup noise and model
    n_actions = env.action_space.shape[-1]
    action_noise = NormalActionNoise(
        mean=np.zeros(n_actions), 
        sigma=cfg["action_noise"]["sigma"] * np.ones(n_actions)
    )
    
    # Create model with custom network architecture
    model_kwargs = cfg["model"].copy()  # Create a copy of model config
    model = DDPG(
        "MlpPolicy",
        env,
        action_noise=action_noise,
        verbose=1,
        device=cfg["device"],
        policy_kwargs={"net_arch": [network_config["hidden_units"]] * network_config["n_layers"]},
        **model_kwargs
    )
    
    # Train and evaluate
    mean_reward, std_reward = evaluate_policy(model, eval_env, n_eval_episodes=cfg["eval"]["n_eval_episodes"])
    
    return {
        "config": network_config,
        "mean_reward": mean_reward,
        "std_reward": std_reward
    }


def grid_search(cfg):
    """Run grid search over network configurations."""
    results = []
    
    # Define search space
    n_layers_range = range(1, 9)  # 1-8 layers
    hidden_units_range = [2**i for i in range(2, 9)]  # 4-256 units
    
    for n_layers in n_layers_range:
        layer_results = []
        for hidden_units in hidden_units_range:
            network_config = {
                "n_layers": n_layers,
                "hidden_units": hidden_units,
                "policy_kwargs": {
                    "net_arch": [hidden_units] * n_layers
                }
            }
            
            metrics = evaluate_network(cfg, network_config)
            layer_results.append(metrics)
            
            logger.info(f"Results for {n_layers} layers, {hidden_units} units:")
            logger.info(f"Mean reward: {metrics['mean_reward']:.2f} ± {metrics['std_reward']:.2f}")
        
        # Find best configuration for this number of layers
        best_result = max(layer_results, key=lambda x: x["mean_reward"])
        results.append(best_result)
    
    return results


def plot_results(results):
    """Plot results from grid search"""
    
    n_layers = [r["config"]["n_layers"] for r in results]
    rewards = [r["mean_reward"] for r in results]
    
    plt.figure(figsize=(10, 6))
    plt.plot(n_layers, rewards, marker='o')
    plt.xlabel('Number of Layers')
    plt.ylabel('Mean Reward')
    plt.title('Performance vs Network Depth')
    plt.grid(True)
    plt.savefig('network_performance.png')
    plt.close()
    
    # Create results table
    print("\nResults Table:")
    print("Layers | Hidden Units | Mean Reward | Std Reward")
    print("-" * 50)
    for r in results:
        print(f"{r['config']['n_layers']:6d} | {r['config']['hidden_units']:11d} | {r['mean_reward']:11.2f} | {r['std_reward']:10.2f}")


def visualize_results(results, save_path="./results"):
    """Visualize grid search results."""
    Path(save_path).mkdir(parents=True, exist_ok=True)
    
    # Plot results
    n_layers = [r["config"]["n_layers"] for r in results]
    mean_rewards = [r["mean_reward"] for r in results]
    std_rewards = [r["std_reward"] for r in results]
    
    plt.figure(figsize=(10, 6))
    plt.errorbar(n_layers, mean_rewards, yerr=std_rewards, marker='o')
    plt.xlabel('Number of Layers')
    plt.ylabel('Mean Reward')
    plt.title('Performance vs Network Depth')
    plt.grid(True)
    plt.savefig(f"{save_path}/network_performance.png")
    plt.close()
    
    # Save results table
    with open(f"{save_path}/results.txt", "w") as f:
        f.write("Network Architecture Results\n")
        f.write("-" * 50 + "\n")
        f.write("Layers | Hidden Units | Mean Reward ± Std\n")
        f.write("-" * 50 + "\n")
        for r in results:
            f.write(f"{r['config']['n_layers']:6d} | {r['config']['hidden_units']:11d} | {r['mean_reward']:8.2f} ± {r['std_reward']:5.2f}\n")


def main():
    # Parse configuration from YAML
    cfg = parse_args()  
    # Set a fixed seed for reproducibility
    np.random.seed(cfg['seed'])

    # Select device and update the configuration
    select_device(cfg)

    # Decide on the mode based on configuration
    mode = cfg.get("mode", "train").lower()
    
    if mode == "train":
        # Register the custom environment
        register_env(cfg)
        train(cfg)
    elif mode == "predict":
        # Register the custom environment
        register_env(cfg)
        predict(cfg)
    elif mode == "grid_search":
        # Run grid search over network configurations
        results = grid_search(cfg)
        # Visualize and save results
        visualize_results(results)
        # Also print results to console
        plot_results(results)
    elif mode == "analyze":
        analyze(cfg)
    else:
        logger.error(f"Unknown mode '{mode}'. Please choose 'train', 'predict', 'report', or 'grid_search'.")


if __name__ == "__main__":
    main()<|MERGE_RESOLUTION|>--- conflicted
+++ resolved
@@ -13,12 +13,9 @@
 from pathlib import Path
 from stable_baselines3.common.evaluation import evaluate_policy
 import matplotlib.pyplot as plt
-<<<<<<< HEAD
-from simglucose.analysis.report import report
-=======
 from gymnasium import Wrapper
 import os
->>>>>>> a19c2c96
+from simglucose.analysis.report import report
 
 # Set up logging
 logging.basicConfig(level=logging.INFO)
