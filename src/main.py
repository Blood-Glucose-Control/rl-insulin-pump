--- conflicted
+++ resolved
@@ -52,7 +52,6 @@
     return risk_current - risk_prev
 
 
-<<<<<<< HEAD
 class MultiPatientEnv(Wrapper):
     """Environment wrapper that cycles through multiple patients.
     
@@ -368,24 +367,6 @@
     )
     
     # Add monitoring wrapper for tracking performance
-=======
-def register_env(cfg):
-    """Register the custom environment using configuration settings."""
-    register(
-        id=cfg["env"]["id"],
-        entry_point=cfg["env"]["entry_point"],
-        max_episode_steps=cfg["env"]["max_episode_steps"],
-        kwargs={
-            "patient_name": cfg["env"]["patient_name"],
-            "reward_fun": custom_reward_fn,
-        },
-    )
-
-
-def make_env(cfg, render_mode=None):
-    """Create and return a gym environment wrapped with Monitor."""
-    env = gymnasium.make(cfg["env"]["id"], render_mode=render_mode, seed=cfg["seed"])
->>>>>>> 0b4fb03d
     log_dir = Path(cfg.get("monitor_log_dir", "monitor_logs/"))
     log_dir.mkdir(parents=True, exist_ok=True)
     env = Monitor(env, filename=str(log_dir))
@@ -458,11 +439,7 @@
     # Start training
     model.learn(
         total_timesteps=cfg["training"]["total_timesteps"],
-<<<<<<< HEAD
         callback=[eval_callback, checkpoint_callback, patient_callback]
-=======
-        callback=[eval_callback, checkpoint_callback],
->>>>>>> 0b4fb03d
     )
 
     # Save the trained model
